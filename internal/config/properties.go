--- conflicted
+++ resolved
@@ -2,13 +2,8 @@
 
 import (
 	"context"
-<<<<<<< HEAD
-=======
 	"github.com/keikoproj/iam-manager/pkg/k8s"
->>>>>>> d465b090
 	"strings"
-
-	"github.com/keikoproj/iam-manager/internal/k8s"
 )
 
 const (
@@ -17,10 +12,7 @@
 	iamPolicyS3Restricted = "iam.policy.s3.restricted.resource"
 	awsAccountId          = "aws.accountId"
 	awsMasterRole         = "aws.MasterRole"
-<<<<<<< HEAD
 	managedPolicies       = "iam.managed.policies"
-=======
->>>>>>> d465b090
 )
 
 const (
@@ -34,10 +26,7 @@
 	RestrictedS3Resources     []string
 	AWSAccountId              string
 	AWSMasterRole             string
-<<<<<<< HEAD
 	ManagedPolicies           []string
-=======
->>>>>>> d465b090
 }
 
 //LoadProperties function loads properties from various sources
@@ -56,10 +45,7 @@
 		RestrictedS3Resources:     restrictedS3Resources,
 		AWSAccountId:              awsAccountId,
 		AWSMasterRole:             awsMasterRole,
-<<<<<<< HEAD
 		ManagedPolicies:           managedPolicies,
-=======
->>>>>>> d465b090
 	}
 
 }